--- conflicted
+++ resolved
@@ -1,5 +1,5 @@
 // Background service worker for Chrome extension
-import { initializeBackend } from "../backend/core/messageRouter";
+import { buildPrompt } from "../utils/promptBuilder";
 
 interface ContextMessage {
   type: "CONTEXT_CAPTURED";
@@ -15,15 +15,8 @@
 interface AIResponseMessage {
   type: "AI_RESPONSE";
   response: string;
-  action: "summarize" | "rewrite" | "ideate" | "translate";
-}
-
-<<<<<<< HEAD
-// Initialize the backend system
-initializeBackend().catch((error) => {
-  console.error("MuseFlow: Failed to initialize backend:", error);
-});
-=======
+}
+
 interface ProcessTextMessage {
   type: "PROCESS_TEXT";
   data: {
@@ -65,32 +58,17 @@
 
   return mockResponses[operation];
 }
->>>>>>> 93f5eda4
 
 // Listen for messages from content scripts and popup
 chrome.runtime.onMessage.addListener(
-<<<<<<< HEAD
-  (message: ContextMessage | any, sender, sendResponse) => {
-    // Handle context capture messages
-    if (message.type === "CONTEXT_CAPTURED") {
-      handleContextCapture(message.data);
-      return true;
-    }
-    
-    // Handle AI action requests from popup/content
-    if (message.action && ['summarize', 'rewrite', 'ideate', 'translate'].includes(message.action)) {
-      handleAIAction(message, sender, sendResponse);
-      return true;
-=======
   (message: ContextMessage | ProcessTextMessage, sender, sendResponse) => {
     if (message.type === "CONTEXT_CAPTURED") {
       handleContextCapture(message.data);
     } else if (message.type === "PROCESS_TEXT") {
       handleProcessText(message.data, sendResponse);
->>>>>>> 93f5eda4
     }
 
-    return false;
+    return true; // Keep message channel open for async response
   },
 );
 
@@ -124,62 +102,73 @@
 
     // For now, default to summarize operation
     // In the full implementation, this would be determined by user selection
-    const action = "summarize";
-
-    // Send AI action request to backend
-    const response = await chrome.runtime.sendMessage({
-      action,
-      text: data.selectedText,
-      options: {},
+    const operation: "summarize" | "rewrite" | "ideate" = "summarize";
+
+    // Build the prompt using our utility
+    const prompt = buildPrompt(operation, data.selectedText);
+
+    // Simulate Chrome AI API call
+    const response = await fakeChromeAI(operation, data.selectedText);
+
+    // Cache the response
+    await cacheResponse(operation, data.selectedText, response);
+
+    // Send response back to content script
+    const responseMessage: AIResponseMessage = {
+      type: "AI_RESPONSE",
+      response,
+    };
+
+    // Send to all tabs that might be listening
+    chrome.tabs.query({}, (tabs) => {
+      tabs.forEach((tab) => {
+        if (tab.id) {
+          chrome.tabs.sendMessage(tab.id, responseMessage).catch(() => {
+            // Ignore errors for tabs that don't have our content script
+          });
+        }
+      });
     });
-
-    if (response.success) {
-      // Send response back to content script
-      const responseMessage: AIResponseMessage = {
-        type: "AI_RESPONSE",
-        response: response.data.summary || response.data.rewrittenText || response.data.ideas?.map((i: any) => i.title).join('\n') || response.data.translatedText || 'No response',
-        action: action as any,
-      };
-
-      // Send to all tabs that might be listening
-      chrome.tabs.query({}, (tabs) => {
-        tabs.forEach((tab) => {
-          if (tab.id) {
-            chrome.tabs.sendMessage(tab.id, responseMessage).catch(() => {
-              // Ignore errors for tabs that don't have our content script
-            });
-          }
-        });
-      });
-    }
   } catch (error) {
     console.error("MuseFlow: Error processing context:", error);
   }
 }
 
-async function handleAIAction(message: any, sender: any, sendResponse: any) {
-  try {
-    // Forward to backend message router
-    const response = await chrome.runtime.sendMessage(message);
-    sendResponse(response);
-  } catch (error) {
-    console.error("MuseFlow: Error handling AI action:", error);
-    sendResponse({
-      success: false,
-      error: error instanceof Error ? error.message : 'Unknown error',
-    });
-  }
-}
-
-// Legacy cache function - now handled by backend cache system
+// Cache responses using Chrome storage
 async function cacheResponse(
   operation: string,
   input: string,
   response: string,
 ) {
-  // This is now handled by the backend cache system
-  // Keeping for backward compatibility
-  console.log("MuseFlow: Caching handled by backend system");
+  try {
+    const cacheKey = `ai_cache_${Date.now()}`;
+    const cacheData = {
+      operation,
+      input: input.substring(0, 500), // Limit input size
+      response,
+      timestamp: Date.now(),
+    };
+
+    await chrome.storage.local.set({ [cacheKey]: cacheData });
+
+    // Keep only last 3 responses
+    const allCache = await chrome.storage.local.get();
+    const cacheEntries = Object.entries(allCache)
+      .filter(([key]) => key.startsWith("ai_cache_"))
+      .sort(([, a], [, b]) => (b as any).timestamp - (a as any).timestamp)
+      .slice(0, 3);
+
+    // Clear old cache entries
+    const newCache: Record<string, any> = {};
+    cacheEntries.forEach(([key, value]) => {
+      newCache[key] = value;
+    });
+
+    await chrome.storage.local.clear();
+    await chrome.storage.local.set(newCache);
+  } catch (error) {
+    console.error("MuseFlow: Error caching response:", error);
+  }
 }
 
 // Handle extension installation
@@ -213,65 +202,4 @@
 
     handleContextCapture(contextData.data);
   }
-});
-
-// Add context menu items for different AI actions
-chrome.runtime.onInstalled.addListener((details) => {
-  if (details.reason === "install") {
-    // Create context menu for text selection with different AI actions
-    chrome.contextMenus.create({
-      id: "museflow-summarize",
-      title: "Summarize with MuseFlow",
-      contexts: ["selection"],
-      parentId: "museflow-ai",
-    });
-
-    chrome.contextMenus.create({
-      id: "museflow-rewrite",
-      title: "Rewrite with MuseFlow",
-      contexts: ["selection"],
-      parentId: "museflow-ai",
-    });
-
-    chrome.contextMenus.create({
-      id: "museflow-ideate",
-      title: "Generate Ideas with MuseFlow",
-      contexts: ["selection"],
-      parentId: "museflow-ai",
-    });
-
-    chrome.contextMenus.create({
-      id: "museflow-translate",
-      title: "Translate with MuseFlow",
-      contexts: ["selection"],
-      parentId: "museflow-ai",
-    });
-  }
-});
-
-// Handle context menu clicks for different actions
-chrome.contextMenus.onClicked.addListener((info, tab) => {
-  if (info.selectionText && info.menuItemId?.toString().startsWith("museflow-")) {
-    const action = info.menuItemId.toString().replace("museflow-", "");
-    
-    // Send AI action request
-    chrome.runtime.sendMessage({
-      action,
-      text: info.selectionText,
-      options: {},
-    }).then((response) => {
-      if (response.success && tab?.id) {
-        // Send response to content script
-        chrome.tabs.sendMessage(tab.id, {
-          type: "AI_RESPONSE",
-          response: response.data.summary || response.data.rewrittenText || 
-                   response.data.ideas?.map((i: any) => i.title).join('\n') || 
-                   response.data.translatedText || 'No response',
-          action,
-        });
-      }
-    }).catch((error) => {
-      console.error("MuseFlow: Error processing context menu action:", error);
-    });
-  }
 });