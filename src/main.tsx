--- conflicted
+++ resolved
@@ -2,13 +2,6 @@
 import ReactDOM from 'react-dom/client'
 import Dashboard from './ui/Dashboard'
 import './index.css'
-<<<<<<< HEAD
-import "./ui/theme/globals.css";
-
-
-
-=======
->>>>>>> 93f5eda4
 
 // Determine if we're in popup or options context
 const isPopup = window.location.pathname.includes('index.html');
